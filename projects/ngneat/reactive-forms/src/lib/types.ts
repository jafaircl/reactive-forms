import {
  AbstractControl as NgAbstractControl,
  AbstractControlOptions as NgAbstractControlOptions,
  ValidationErrors as NgValidationErrors
} from '@angular/forms';
import { Observable } from 'rxjs';
import { FormArray } from './formArray';
import { FormControl } from './formControl';
import { FormGroup } from './formGroup';
import { PersistManager } from './persistManager';

export type ValidationErrors<T = NgValidationErrors> = T;
export type ValidatorFn<T = any, E = any> = (
  control: AbstractControl<T> | NgAbstractControl
) => ValidationErrors<E> | null;
export type AsyncValidatorFn<T = any, E = any> = (
  control: AbstractControl<T> | NgAbstractControl
) => Promise<ValidationErrors<E> | null> | Observable<ValidationErrors<E> | null>;

export interface AbstractControlOptions<T = any, E = any> extends NgAbstractControlOptions {
  validators?: ValidatorFn<T, E> | ValidatorFn<T, E>[] | null;
  asyncValidators?: AsyncValidatorFn<T, E> | AsyncValidatorFn<T, E>[] | null;
}

export type ValidatorOrOpts = ValidatorFn | ValidatorFn[] | AbstractControlOptions | null;
export type AsyncValidator = AsyncValidatorFn | AsyncValidatorFn[] | null;
export type Validator = ValidatorFn | ValidatorFn[];

export interface ControlOptions {
  onlySelf?: boolean;
  emitEvent?: boolean;
  emitModelToViewChange?: boolean;
  emitViewToModelChange?: boolean;
}

export type ControlEventOptions = Pick<ControlOptions, 'emitEvent' | 'onlySelf'>;
export type OnlySelf = Pick<ControlOptions, 'onlySelf'>;
export type EmitEvent = Pick<ControlOptions, 'emitEvent'>;
export type ControlPath = Array<string | number> | string;
export type ControlState = 'VALID' | 'INVALID' | 'PENDING' | 'DISABLED';

export interface AbstractControl<T = any, E extends object = any> extends NgAbstractControl {
  value: T;
  errors: E;
  touch$: Observable<boolean>;
  dirty$: Observable<boolean>;
  disabled$: Observable<boolean>;
  enabled$: Observable<boolean>;
  status$: Observable<ControlState>;
}

export type ExtractStrings<T> = Extract<keyof T, string>;

export interface NgValidatorsErrors {
  required: true;
  email: true;
  pattern: { requiredPattern: string; actualValue: string };
  minlength: { requiredLength: number; actualLength: number };
  maxlength: { requiredLength: number; actualLength: number };
  min: { min: number; actual: number };
  max: { max: number; actual: number };
}

export type BoxedValue<T> = { value: T; disabled?: boolean };
export type OrBoxedValue<T> = T | BoxedValue<T>;
export type DeepPartial<T> = { [K in keyof T]?: T[K] extends object ? DeepPartial<T[K]> : T[K] };
export type Obj = { [key: string]: any };
type ArrayType<T> = T extends Array<infer R> ? R : any;

/*
 * Convert a Control type or a value type
 * Leaving non-control types as is
 * */
export type ControlValue<T> = T extends FormControl | FormGroup | FormArray | AbstractControl ? T['value'] : T;

/**
 * Convert an object of a FormGroup's "value" or "controls" to its "value"
 * */
export type ControlsValue<T extends object> = {
  [K in keyof T]: ControlValue<T[K]>;
};

type Primitive = number | string | boolean | null | undefined;

type UnwrapArray<T> = T extends Array<infer U> ? U : never;

type ExcludeControls<T> = Exclude<T, FormControl | FormGroup | FormArray>;

/**
 * Converts a value / form control to form control
 * Converting non-control types to AbstractControl of the type
 *
 * The intermediate type is to solve the issue of T being any, thus assignable to all condition and resulting in the "any" type.
 *
 * Note the use of an array is to prevent use of distributive conditional types. (https://github.com/microsoft/TypeScript/issues/37279)
 * */
type AbstractControlOfWithPotentialUnion<T> = [T] extends [AbstractControl]
  ? T
  : [T] extends [Primitive]
  ? FormControl<T> // in case we got no generic in the constructor, resolve the type as Abstract<T>.
  : T extends unknown
  ? AbstractControl<ExcludeControls<T>>
  : AbstractControl<T>;
export type AbstractControlOf<T> = AbstractControl extends AbstractControlOfWithPotentialUnion<T>
  ? AbstractControl<AbstractControlOfWithPotentialUnion<T>['value']>
  : AbstractControlOfWithPotentialUnion<T>;

/**
 * Convert an object of a FormGroup's "value" or "controls" to "controls".
 * Converting non-control types to AbstractControl of the type
 * */
export type AbstractControlsOf<T extends Obj> = {
  [K in keyof T]: AbstractControlOf<T[K]>;
};

/**
 * Use with FormGroup you want a FormControl for a primitive, a FormGroup for an object, and a FormArray for an array
 *
 * @example
 * new
 *   FormGroup<ControlsOf<{
 *   name: string;
 *   phone: {
 *     num: number;
 *     prefix: number;
 *   };
 *   children: string[],
 * }>>({
 *   name: new FormControl<string>(),
 *   phone: new FormGroup({
 *     num: new FormControl<number>(),
 *     prefix: new FormControl<number>(),
 *   }),
 *   children: new FormArray([
 *     new FormControl<number>()
 *   ])
 * });
 * */
type ExtractAny<T> = T extends Extract<T, string & number & boolean & object & null & undefined> ? any : never;
export type ControlOf<T> = [T] extends ExtractAny<T>
  ? AbstractControl<T>
  : [T] extends [any[]]
  ? FormArray<ControlOf<UnwrapArray<T>>>
  : [T] extends [object]
  ? FormGroup<ControlsOf<T>>
  : FormControl<T>;
export type ControlsOf<T extends Object, TOverrides extends Partial<AbstractControlsOf<T>> = {}> = {
  [key in keyof T]: unknown extends TOverrides[key] ? ControlOf<T[key]> : TOverrides[key];
};

export type ArrayKeys<T> = { [K in keyof T]: T[K] extends any[] ? K : never }[keyof T];
export type ControlFactory<T> = (value: T) => AbstractControl<T>;
export type ControlFactoryMap<T> = {
  [K in ArrayKeys<T>]?: ControlFactory<ArrayType<T[K]>>;
};

export interface PersistOptions<T> {
  debounceTime?: number;
  manager?: PersistManager<T>;
  arrControlFactory?: ControlFactoryMap<T>;
<<<<<<< HEAD
}

export type UpdateValueAndValidityOptions = Pick<ControlOptions, 'onlySelf' | 'emitEvent'>;
=======
  persistDisabledControls?: boolean;
}
>>>>>>> 9dae31fd
<|MERGE_RESOLUTION|>--- conflicted
+++ resolved
@@ -158,11 +158,7 @@
   debounceTime?: number;
   manager?: PersistManager<T>;
   arrControlFactory?: ControlFactoryMap<T>;
-<<<<<<< HEAD
+  persistDisabledControls?: boolean;
 }
 
-export type UpdateValueAndValidityOptions = Pick<ControlOptions, 'onlySelf' | 'emitEvent'>;
-=======
-  persistDisabledControls?: boolean;
-}
->>>>>>> 9dae31fd
+export type UpdateValueAndValidityOptions = Pick<ControlOptions, 'onlySelf' | 'emitEvent'>;