import {
  AbstractControl as NgAbstractControl,
  AbstractControlOptions as NgAbstractControlOptions,
  ValidationErrors as NgValidationErrors
} from '@angular/forms';
import { Observable } from 'rxjs';
import { FormArray } from './formArray';
import { FormControl } from './formControl';
import { FormGroup } from './formGroup';

export type ValidationErrors<T = NgValidationErrors> = T;
export type ValidatorFn<T = any, E = any> = (control: AbstractControl<T>) => ValidationErrors<E> | null;
export type AsyncValidatorFn<T = any, E = any> = (
  control: AbstractControl<T>
) => Promise<ValidationErrors<E> | null> | Observable<ValidationErrors<E> | null>;

export interface AbstractControlOptions<T = any, E = any> extends NgAbstractControlOptions {
  validators?: ValidatorFn<T, E> | ValidatorFn<T, E>[] | null;
  asyncValidators?: AsyncValidatorFn<T, E> | AsyncValidatorFn<T, E>[] | null;
}

export type ValidatorOrOpts = ValidatorFn | ValidatorFn[] | AbstractControlOptions | null;
export type AsyncValidator = AsyncValidatorFn | AsyncValidatorFn[] | null;
export type Validator = ValidatorFn | ValidatorFn[];

export interface ControlOptions {
  onlySelf?: boolean;
  emitEvent?: boolean;
  emitModelToViewChange?: boolean;
  emitViewToModelChange?: boolean;
}

export type ControlEventOptions = Pick<ControlOptions, 'emitEvent' | 'onlySelf'>;
export type OnlySelf = Pick<ControlOptions, 'onlySelf'>;
export type EmitEvent = Pick<ControlOptions, 'emitEvent'>;
export type ControlPath = Array<string | number> | string;
export type ControlState = 'VALID' | 'INVALID' | 'PENDING' | 'DISABLED';

export interface AbstractControl<T = any> extends NgAbstractControl {
  value: T;
}

export type ExtractStrings<T> = Extract<keyof T, string>;

export interface NgValidatorsErrors {
  required: true;
  email: true;
  pattern: { requiredPattern: string; actualValue: string };
  minlength: { requiredLength: number; actualLength: number };
  maxlength: { requiredLength: number; actualLength: number };
  min: { min: number; actual: number };
  max: { max: number; actual: number };
}

<<<<<<< HEAD
export type BoxedValue<T> = { value: T; disabled?: boolean };
export type OrBoxedValue<T> = T | BoxedValue<T>;
=======
export type BoxedValue<T> = { value: T; disabled: boolean };
export type OrBoxedValue<T> = T | BoxedValue<T>;

export type Obj = { [key: string]: any };
type ArrayType<T> = T extends Array<infer R> ? R : any;

export type KeyValueControls<T extends Obj> = {
  [K in keyof T]: T[K] extends FormControl<T[K]>
    ? FormControl<T[K]>
    : T[K] extends FormGroup<T[K]>
    ? FormGroup<T[K]>
    : T[K] extends FormArray<ArrayType<T[K]>>
    ? FormArray<ArrayType<T[K]>>
    : AbstractControl<T[K]>;
};
export type ExtractAbstractControl<T, U> = T extends KeyValueControls<any>
  ? { [K in keyof U]: AbstractControl<U[K]> }
  : T;
>>>>>>> c7c29a55
<|MERGE_RESOLUTION|>--- conflicted
+++ resolved
@@ -52,11 +52,7 @@
   max: { max: number; actual: number };
 }
 
-<<<<<<< HEAD
 export type BoxedValue<T> = { value: T; disabled?: boolean };
-export type OrBoxedValue<T> = T | BoxedValue<T>;
-=======
-export type BoxedValue<T> = { value: T; disabled: boolean };
 export type OrBoxedValue<T> = T | BoxedValue<T>;
 
 export type Obj = { [key: string]: any };
@@ -73,5 +69,4 @@
 };
 export type ExtractAbstractControl<T, U> = T extends KeyValueControls<any>
   ? { [K in keyof U]: AbstractControl<U[K]> }
-  : T;
->>>>>>> c7c29a55
+  : T;