--- conflicted
+++ resolved
@@ -2,7 +2,6 @@
 import { isObservable, Observable, Subject, Subscription } from 'rxjs';
 import { distinctUntilChanged } from 'rxjs/operators';
 import {
-<<<<<<< HEAD
   connectControl,
   controlDisabled$,
   controlDisabledWhile,
@@ -19,22 +18,16 @@
   selectControlValue$,
   validateControlOn
 } from './control-actions';
-import { AbstractControlOptions, AsyncValidatorFn, ControlOptions, LimitedControlOptions, ValidatorFn } from './types';
-import { isFunction } from './utils';
-=======
+import {
   AbstractControlOptions,
   AsyncValidatorFn,
   ControlOptions,
-  ControlState,
+  ExtractStrings,
   LimitedControlOptions,
-  ValidatorFn,
   ValidationErrors,
-  ExtractStrings
+  ValidatorFn
 } from './types';
-import { defer, isObservable, merge, Observable, of, Subject, Subscription } from 'rxjs';
 import { coerceArray, isFunction } from './utils';
-import { distinctUntilChanged, map } from 'rxjs/operators';
->>>>>>> efdea78d
 
 export class FormControl<T = any, E extends object = ValidationErrors> extends NgFormControl {
   value: T;
@@ -50,7 +43,7 @@
   disabledChanges$ = controlDisabled$(this);
   enabledChanges$ = controlEnabled$(this);
   statusChanges$ = controlStatusChanges$(this);
-  errorChanges$ = controlErrorChanges$(this);
+  errorChanges$ = controlErrorChanges$<T, E>(this);
 
   constructor(
     formState?: T | { value: T; disabled: boolean },
@@ -152,14 +145,6 @@
     return validateControlOn(this, observableValidation);
   }
 
-<<<<<<< HEAD
-  hasErrorAndTouched(error: string) {
-    return hasErrorAndTouched(this, error);
-  }
-
-  hasErrorAndDirty(error: string) {
-    return hasErrorAndDirty(this, error);
-=======
   getError<K extends ExtractStrings<E> = any>(errorCode: K) {
     return super.getError(errorCode) as E[K] | null;
   }
@@ -172,13 +157,12 @@
     return super.setErrors(errors, opts);
   }
 
-  hasErrorAndTouched<K extends ExtractStrings<E> = any>(error: K) {
-    return this.hasError(error) && this.touched;
+  hasErrorAndTouched<K extends ExtractStrings<E> = any>(error: K): boolean {
+    return hasErrorAndTouched(this, error);
   }
 
-  hasErrorAndDirty<K extends ExtractStrings<E> = any>(error: K) {
-    return this.hasError(error) && this.dirty;
->>>>>>> efdea78d
+  hasErrorAndDirty<K extends ExtractStrings<E> = any>(error: K): boolean {
+    return hasErrorAndDirty(this, error);
   }
 
   setEnable(enable = true, opts?: LimitedControlOptions) {
