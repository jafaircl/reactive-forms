import { FormGroup as NgFormGroup } from '@angular/forms';
import { isObservable, Observable, Subject, Subscription } from 'rxjs';
import { distinctUntilChanged } from 'rxjs/operators';
import {
  controlDisabled$,
  controlDisabledWhile,
  controlEnabled$,
  controlEnabledWhile,
  controlErrorChanges$,
  controlStatusChanges$,
  controlValueChanges$,
  disableControl,
  enableControl,
  hasErrorAndDirty,
  hasErrorAndTouched,
  markAllDirty,
  mergeControlValidators,
  selectControlValue$,
  validateControlOn
} from './control-actions';
import {
  AbstractControl,
  AbstractControlOptions,
  AsyncValidatorFn,
  ControlEventOptions,
  ControlOptions,
  ControlType,
  EmitEvent,
  ExtractStrings,
  ValidationErrors,
  ValidatorFn
} from './types';
import { coerceArray, isFunction } from './utils';

export class FormGroup<T = any, E extends object = any> extends NgFormGroup {
  value: T;
  errors: ValidationErrors<E> | null;

  private touchChanges = new Subject<boolean>();
  private dirtyChanges = new Subject<boolean>();

  touchChanges$ = this.touchChanges.asObservable().pipe(distinctUntilChanged());
  dirtyChanges$ = this.dirtyChanges.asObservable().pipe(distinctUntilChanged());

  valueChanges$ = controlValueChanges$(this);
  disabledChanges$ = controlDisabled$(this);
  enabledChanges$ = controlEnabled$(this);
  statusChanges$ = controlStatusChanges$(this);
  errorChanges$ = controlErrorChanges$<T, E>(this);

  constructor(
<<<<<<< HEAD
    public controls: { [K in keyof T]: AbstractControl<T[K]> },
    validatorOrOpts?:
      | ValidatorFn<T, Partial<E>>
      | ValidatorFn<T, Partial<E>>[]
      | AbstractControlOptions<T, Partial<E>>
      | null,
    asyncValidator?: AsyncValidatorFn<T, Partial<E>> | AsyncValidatorFn<T, Partial<E>>[] | null
=======
    public controls: { [K in keyof T]: ControlType<T[K]> },
    validatorOrOpts?: ValidatorFn<T> | ValidatorFn<T>[] | AbstractControlOptions<T> | null,
    asyncValidator?: AsyncValidatorFn<T> | AsyncValidatorFn<T>[] | null
>>>>>>> 87d22965
  ) {
    super(controls, validatorOrOpts, asyncValidator);
  }

  select<R>(mapFn: (state: T) => R): Observable<R> {
    return selectControlValue$(this, mapFn);
  }

  getRawValue(): T {
    return super.getRawValue();
  }

  get<K1 extends keyof T>(path?: [K1]): ControlType<T[K1]>;
  get<K1 extends keyof T, K2 extends keyof T[K1]>(path?: [K1, K2]): ControlType<T[K1][K2]>;
  get<K1 extends keyof T, K2 extends keyof T[K1], K3 extends keyof T[K1][K2]>(
    errorCode: ExtractStrings<E>,
    path?: [K1, K2, K3]
  ): ControlType<T[K1][K2][K3]>;
  get(path?: string): AbstractControl<any>;
  get(path: any) {
    return super.get(path);
  }

  getControl<P1 extends keyof T>(prop1: P1): ControlType<T[P1]>;
  getControl<P1 extends keyof T, P2 extends keyof T[P1]>(prop1: P1, prop2: P2): ControlType<T[P1][P2]>;
  getControl<P1 extends keyof T, P2 extends keyof T[P1], P3 extends keyof T[P1][P2]>(
    prop1: P1,
    prop2: P2,
    prop3: P3
  ): ControlType<T[P1][P2][P3]>;
  getControl<P1 extends keyof T, P2 extends keyof T[P1], P3 extends keyof T[P1][P2], P4 extends keyof T[P1][P2][P3]>(
    prop1: P1,
    prop2: P2,
    prop3: P3,
    prop4: P4
  ): ControlType<T[P1][P2][P3][P4]>;
  getControl(...names: any): any {
    return this.get(names.join('.'));
  }

  addControl<K extends ExtractStrings<T>>(name: K, control: ControlType<T[K]>): void {
    super.addControl(name, control);
  }

  removeControl(name: ExtractStrings<T>): void {
    super.removeControl(name);
  }

  contains(controlName: ExtractStrings<T>): boolean {
    return super.contains(controlName);
  }

  setControl<K extends ExtractStrings<T>>(name: K, control: ControlType<T[K]>): void {
    super.setControl(name, control);
  }

  setValue(valueOrObservable: Observable<T>, options?: ControlEventOptions): Subscription;
  setValue(valueOrObservable: T, options?: ControlEventOptions): void;
  setValue(valueOrObservable: T | Observable<T>, options?: ControlEventOptions): Subscription | void {
    if (isObservable(valueOrObservable)) {
      return valueOrObservable.subscribe(value => super.setValue(value, options));
    } else {
      super.setValue(valueOrObservable, options);
    }
  }

  patchValue(valueOrObservable: Observable<Partial<T>>, options?: ControlEventOptions): Subscription;
  patchValue(valueOrObservable: Partial<T>, options?: ControlEventOptions): void;
  patchValue(valueOrObservable: (state: T) => T, options?: ControlOptions): void;
  patchValue(
    valueOrObservable: Partial<T> | Observable<Partial<T>> | ((state: T) => T),
    options?: ControlEventOptions
  ): Subscription | void {
    if (isObservable(valueOrObservable)) {
      return valueOrObservable.subscribe(value => super.patchValue(value, options));
    } else {
      let value = valueOrObservable;
      if (isFunction(valueOrObservable)) {
        value = valueOrObservable(this.value);
      }
      super.patchValue(value, options);
    }
  }

  disabledWhile(observable: Observable<boolean>, options?: ControlOptions) {
    return controlDisabledWhile(this, observable, options);
  }

  enabledWhile(observable: Observable<boolean>, options?: ControlOptions) {
    return controlEnabledWhile(this, observable, options);
  }

  mergeValidators(validators: ValidatorFn<T> | ValidatorFn<T>[]) {
    mergeControlValidators(this, validators);
  }

  mergeAsyncValidators(validators: AsyncValidatorFn<T> | AsyncValidatorFn<T>[]) {
    this.setAsyncValidators([this.asyncValidator, ...coerceArray(validators)]);
    this.updateValueAndValidity();
  }

  markAsTouched(opts?: { onlySelf?: boolean }): void {
    super.markAsTouched(opts);
    this.touchChanges.next(true);
  }

  markAsUntouched(opts?: { onlySelf?: boolean }): void {
    super.markAsUntouched(opts);
    this.touchChanges.next(false);
  }

  markAsPristine(opts?: { onlySelf?: boolean }): void {
    super.markAsPristine(opts);
    this.dirtyChanges.next(false);
  }

  markAsDirty(opts?: { onlySelf?: boolean }): void {
    super.markAsDirty(opts);
    this.dirtyChanges.next(true);
  }

  markAllAsDirty(): void {
    markAllDirty(this);
  }

  reset(formState?: T, options?: ControlEventOptions): void {
    super.reset(formState, options);
  }

  setValidators(newValidator: ValidatorFn<T> | ValidatorFn<T>[] | null): void {
    super.setValidators(newValidator);
    super.updateValueAndValidity();
  }

  setAsyncValidators(newValidator: AsyncValidatorFn<T> | AsyncValidatorFn<T>[] | null): void {
    super.setAsyncValidators(newValidator);
    super.updateValueAndValidity();
  }

  validateOn(observableValidation: Observable<null | object>) {
    return validateControlOn(this, observableValidation);
  }

  hasError<K1 extends keyof T>(errorCode: ExtractStrings<E>, path?: [K1]): boolean;
  hasError<K1 extends keyof T, K2 extends keyof T[K1]>(errorCode: ExtractStrings<E>, path?: [K1, K2]): boolean;
  hasError<K1 extends keyof T, K2 extends keyof T[K1], K3 extends keyof T[K1][K2]>(
    errorCode: ExtractStrings<E>,
    path?: [K1, K2, K3]
  ): boolean;
  hasError(errorCode: ExtractStrings<E>, path?: string): boolean;
  hasError(errorCode: ExtractStrings<E>, path?: any): boolean {
    return super.hasError(errorCode, path);
  }

  setErrors(errors: Partial<E> | null, opts: EmitEvent = {}) {
    return super.setErrors(errors, opts);
  }

  getError<K extends keyof E, K1 extends keyof T>(errorCode: K, path?: [K1]): E[K] | null;
  getError<K extends keyof E, K1 extends keyof T, K2 extends keyof T[K1]>(errorCode: K, path?: [K1, K2]): E[K] | null;
  getError<K extends keyof E, K1 extends keyof T, K2 extends keyof T[K1], K3 extends keyof T[K1][K2]>(
    errorCode: K,
    path?: [K1, K2, K3]
  ): E[K] | null;
  getError<K extends keyof E>(errorCode: K, path?: string): E[K] | null;
  getError<K extends keyof E>(errorCode: K, path?: any): E[K] | null {
    return super.getError(errorCode as any, path) as E[K] | null;
  }

  hasErrorAndTouched<P1 extends keyof T>(error: ExtractStrings<E>, prop1?: P1): boolean;
  hasErrorAndTouched<P1 extends keyof T, P2 extends keyof T[P1]>(
    error: ExtractStrings<E>,
    prop1?: P1,
    prop2?: P2
  ): boolean;
  hasErrorAndTouched<P1 extends keyof T, P2 extends keyof T[P1], P3 extends keyof T[P1][P2]>(
    error: ExtractStrings<E>,
    prop1?: P1,
    prop2?: P2,
    prop3?: P3
  ): boolean;
  hasErrorAndTouched<
    P1 extends keyof T,
    P2 extends keyof T[P1],
    P3 extends keyof T[P1][P2],
    P4 extends keyof T[P1][P2][P3]
  >(error: ExtractStrings<E>, prop1?: P1, prop2?: P2, prop3?: P3, prop4?: P4): boolean;
  hasErrorAndTouched(error: any, ...path: any): boolean {
    return hasErrorAndTouched(this, error, ...path);
  }

  hasErrorAndDirty<P1 extends keyof T>(error: ExtractStrings<E>, prop1?: P1): boolean;
  hasErrorAndDirty<P1 extends keyof T, P2 extends keyof T[P1]>(
    error: ExtractStrings<E>,
    prop1?: P1,
    prop2?: P2
  ): boolean;
  hasErrorAndDirty<P1 extends keyof T, P2 extends keyof T[P1], P3 extends keyof T[P1][P2]>(
    error: ExtractStrings<E>,
    prop1?: P1,
    prop2?: P2,
    prop3?: P3
  ): boolean;
  hasErrorAndDirty<
    P1 extends keyof T,
    P2 extends keyof T[P1],
    P3 extends keyof T[P1][P2],
    P4 extends keyof T[P1][P2][P3]
  >(error: ExtractStrings<E>, prop1?: P1, prop2?: P2, prop3?: P3, prop4?: P4): boolean;
  hasErrorAndDirty(error: any, ...path: any): boolean {
    return hasErrorAndDirty(this, error, ...path);
  }

  setEnable(enable = true, opts?: ControlEventOptions) {
    enableControl(this, enable, opts);
  }

  setDisable(disable = true, opts?: ControlEventOptions) {
    disableControl(this, disable, opts);
  }
}<|MERGE_RESOLUTION|>--- conflicted
+++ resolved
@@ -49,19 +49,13 @@
   errorChanges$ = controlErrorChanges$<T, E>(this);
 
   constructor(
-<<<<<<< HEAD
-    public controls: { [K in keyof T]: AbstractControl<T[K]> },
+    public controls: { [K in keyof T]: ControlType<T[K]> },
     validatorOrOpts?:
       | ValidatorFn<T, Partial<E>>
       | ValidatorFn<T, Partial<E>>[]
       | AbstractControlOptions<T, Partial<E>>
       | null,
     asyncValidator?: AsyncValidatorFn<T, Partial<E>> | AsyncValidatorFn<T, Partial<E>>[] | null
-=======
-    public controls: { [K in keyof T]: ControlType<T[K]> },
-    validatorOrOpts?: ValidatorFn<T> | ValidatorFn<T>[] | AbstractControlOptions<T> | null,
-    asyncValidator?: AsyncValidatorFn<T> | AsyncValidatorFn<T>[] | null
->>>>>>> 87d22965
   ) {
     super(controls, validatorOrOpts, asyncValidator);
   }
